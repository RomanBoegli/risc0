--- conflicted
+++ resolved
@@ -233,17 +233,6 @@
         build("../../risc0/zkvm/methods/guest/Cargo.toml");
         compare_image_id(
             "risc0_zkvm_methods_guest/multi_test",
-<<<<<<< HEAD
-            "c3ed163b4a90800104eb7fcb608a7a268f2f9e3ed40d8529ca87436813416b4c",
-        );
-        compare_image_id(
-            "risc0_zkvm_methods_guest/hello_commit",
-            "6dd8de6b39ed1b8343b75de618448e160819bb4f894803f5ec6b9a7a6f713467",
-        );
-        compare_image_id(
-            "risc0_zkvm_methods_guest/slice_io",
-            "2c7d4c41d319b8b2a5b2032641cb22eb8ea3e948a3ccd5b0eb0a001aad470040",
-=======
             "0f8b677ef65dc3d5fc81f33a726a140c0803a3dc42e515e3c45698a145b1e463",
         );
         compare_image_id(
@@ -253,7 +242,6 @@
         compare_image_id(
             "risc0_zkvm_methods_guest/slice_io",
             "d5ffdd5c44ddba973a380434966d0fb94f95b448c92da014466311c27ce917f2",
->>>>>>> 15d7ac49
         );
     }
 }