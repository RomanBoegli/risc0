// Copyright 2023 RISC Zero, Inc.
//
// Licensed under the Apache License, Version 2.0 (the "License");
// you may not use this file except in compliance with the License.
// You may obtain a copy of the License at
//
//     http://www.apache.org/licenses/LICENSE-2.0
//
// Unless required by applicable law or agreed to in writing, software
// distributed under the License is distributed on an "AS IS" BASIS,
// WITHOUT WARRANTIES OR CONDITIONS OF ANY KIND, either express or implied.
// See the License for the specific language governing permissions and
// limitations under the License.

pub(crate) mod bonsai;
pub(crate) mod external;
#[cfg(feature = "prove")]
pub(crate) mod local;

use std::{path::PathBuf, rc::Rc};

use anyhow::Result;
use risc0_binfmt::{MemoryImage, Program};
use risc0_zkvm_platform::{memory::GUEST_MAX_MEM, PAGE_SIZE};
use serde::{Deserialize, Serialize};

use self::{bonsai::BonsaiProver, external::ExternalProver};
use crate::{is_dev_mode, ExecutorEnv, Receipt, SessionInfo, VerifierContext};

/// A Prover can execute a given [MemoryImage] or ELF binary and produce a
/// [Receipt] that can be used to verify correct computation.
///
/// # Usage
/// To produce a proof, you must minimally provide an [ExecutorEnv] and either
/// an ELF binary or a [MemoryImage]. See the
/// [risc0_build](https://docs.rs/risc0-build/latest/risc0_build/) crate for
/// more information on producing ELF binaries from Rust source code.
///
/// ```rust
/// use risc0_zkvm::{
///     default_prover,
///     ExecutorEnv,
///     GUEST_MAX_MEM,
///     MemoryImage,
///     PAGE_SIZE,
///     Program,
///     ProverOpts,
///     VerifierContext,
/// };
/// use risc0_zkvm_methods::FIB_ELF;
///
/// # #[cfg(not(feature = "cuda"))]
/// # {
/// // A straightforward case with an ELF binary
/// let env = ExecutorEnv::builder().write_slice(&[20]).build().unwrap();
/// let receipt = default_prover().prove_elf(env, FIB_ELF).unwrap();
///
/// // Or you can specify a context and options
/// // (Using the defaults as we do here is equivalent to the above code.)
/// let env = ExecutorEnv::builder().write_slice(&[20]).build().unwrap();
/// let ctx = VerifierContext::default();
/// let opts = ProverOpts::default();
/// let receipt = default_prover().prove_elf_with_ctx(env, &ctx, FIB_ELF, &opts).unwrap();
///
/// // Or you can prove from a `MemoryImage`
/// // (generating a `MemoryImage` from an ELF binary in this way is equivalent
/// // to the above code.)
/// let program = Program::load_elf(FIB_ELF, GUEST_MAX_MEM as u32).unwrap();
/// let image = MemoryImage::new(&program, PAGE_SIZE as u32).unwrap();
/// let env = ExecutorEnv::builder().write_slice(&[20]).build().unwrap();
/// let ctx = VerifierContext::default();
/// let opts = ProverOpts::default();
/// let receipt = default_prover().prove(env, &ctx, &opts, image).unwrap();
/// # }
/// ```
pub trait Prover {
    /// Return a name for this [Prover].
    fn get_name(&self) -> String;

    /// Prove zkVM execution starting from the specified [MemoryImage].
    fn prove(
        &self,
        env: ExecutorEnv<'_>,
        ctx: &VerifierContext,
        opts: &ProverOpts,
        image: MemoryImage,
    ) -> Result<Receipt>;

    /// Prove zkVM execution starting from the specified ELF binary.
    fn prove_elf(&self, env: ExecutorEnv<'_>, elf: &[u8]) -> Result<Receipt> {
        self.prove_elf_with_ctx(
            env,
            &VerifierContext::default(),
            elf,
            &ProverOpts::default(),
        )
    }

    /// Prove zkVM execution starting from the specified [MemoryImage] with the
    /// specified [VerifierContext] and [ProverOpts].
    fn prove_elf_with_ctx(
        &self,
        env: ExecutorEnv<'_>,
        ctx: &VerifierContext,
        elf: &[u8],
        opts: &ProverOpts,
    ) -> Result<Receipt> {
        let program = Program::load_elf(elf, GUEST_MAX_MEM as u32)?;
        let image = MemoryImage::new(&program, PAGE_SIZE as u32)?;
        self.prove(env, ctx, opts, image)
    }
}

/// An Executor can execute a given [MemoryImage] or ELF binary.
pub trait Executor {
    /// Execute the specified [MemoryImage].
    ///
    /// This only executes the program and does not generate a receipt.
    fn execute(&self, env: ExecutorEnv<'_>, image: MemoryImage) -> Result<SessionInfo>;

    /// Execute the specified ELF binary.
    ///
    /// This only executes the program and does not generate a receipt.
    fn execute_elf(&self, env: ExecutorEnv<'_>, elf: &[u8]) -> Result<SessionInfo> {
        let program = Program::load_elf(elf, GUEST_MAX_MEM as u32)?;
        let image = MemoryImage::new(&program, PAGE_SIZE as u32)?;
        self.execute(env, image)
    }
}

/// Options to configure a [Prover].
#[derive(Clone, Serialize, Deserialize)]
pub struct ProverOpts {
    /// The hash function to use.
    pub hashfn: String,
    /// When false, only prove execution sessions that end in a successful
    /// [ExitCode] (i.e. `Halted(0)` or `Paused(0)`. When set to true, any
    /// completed execution session will be proven, including indicated
    /// errors (e.g. `Halted(1)`) and sessions ending in `Fault`.
    pub prove_guest_errors: bool,
}

impl Default for ProverOpts {
    /// Return [ProverOpts] with the SHA-256 hash function and
    /// `prove_guest_errors` set to false.
    fn default() -> Self {
        Self {
<<<<<<< HEAD
            hashfn: "sha-256".to_string(),
            prove_guest_errors: false,
=======
            hashfn: "poseidon".to_string(),
>>>>>>> e6140a07
        }
    }
}

/// Return a default [Prover] based on environment variables and feature flags.
///
/// The `RISC0_PROVER` environment variable, if specified, will select the
/// following [Prover] implementation:
/// * `bonsai`: [BonsaiProver] to prove on Bonsai.
/// * `local`: [local::LocalProver] to prove locally in-process. Note: this
///   requires the `prove` feature flag.
/// * `ipc`: [ExternalProver] to prove using an `r0vm` sub-process. Note: `r0vm`
///   must be installed. To specify the path to `r0vm`, use `RISC0_SERVER_PATH`.
///
/// If `RISC0_PROVER` is not specified, the following rules are used to select a
/// [Prover]:
/// * [BonsaiProver] if the `BONSAI_API_URL` and `BONSAI_API_KEY` environment
///   variables are set unless `RISC0_DEV_MODE` is enabled.
/// * [local::LocalProver] if the `prove` feature flag is enabled.
/// * [ExternalProver] otherwise.
pub fn default_prover() -> Rc<dyn Prover> {
    let explicit = std::env::var("RISC0_PROVER").unwrap_or(String::new());
    if !explicit.is_empty() {
        return match explicit.to_lowercase().as_str() {
            "bonsai" => Rc::new(BonsaiProver::new("bonsai")),
            "ipc" => Rc::new(ExternalProver::new("ipc", get_r0vm_path())),
            #[cfg(feature = "prove")]
            "local" => Rc::new(self::local::LocalProver::new("local")),
            _ => unimplemented!("Unsupported prover: {explicit}"),
        };
    }

    if !is_dev_mode()
        && std::env::var("BONSAI_API_URL").is_ok()
        && std::env::var("BONSAI_API_KEY").is_ok()
    {
        return Rc::new(BonsaiProver::new("bonsai"));
    }

    if cfg!(feature = "prove") {
        #[cfg(feature = "prove")]
        return Rc::new(self::local::LocalProver::new("local"));
    }

    Rc::new(ExternalProver::new("ipc", get_r0vm_path()))
}

/// Return a default [Executor] based on environment variables and feature
/// flags.
///
/// The `RISC0_EXECUTOR` environment variable, if specified, will select the
/// following [Executor] implementation:
/// * `local`: [local::LocalProver] to execute locally in-process. Note: this is
///   only available when the `prove` feature is enabled.
/// * `ipc`: [ExternalProver] to execute using an `r0vm` sub-process. Note:
///   `r0vm` must be installed. To specify the path to `r0vm`, use
///   `RISC0_SERVER_PATH`.
///
/// If `RISC0_EXECUTOR` is not specified, the following rules are used to select
/// an [Executor]:
/// * [local::LocalProver] if the `prove` feature flag is enabled.
/// * [ExternalProver] otherwise.
pub fn default_executor() -> Rc<dyn Executor> {
    let explicit = std::env::var("RISC0_EXECUTOR").unwrap_or(String::new());
    if !explicit.is_empty() {
        return match explicit.to_lowercase().as_str() {
            "ipc" => Rc::new(ExternalProver::new("ipc", get_r0vm_path())),
            #[cfg(feature = "prove")]
            "local" => Rc::new(self::local::LocalProver::new("local")),
            _ => unimplemented!("Unsupported executor: {explicit}"),
        };
    }

    if cfg!(feature = "prove") {
        #[cfg(feature = "prove")]
        return Rc::new(self::local::LocalProver::new("local"));
    }

    Rc::new(ExternalProver::new("ipc", get_r0vm_path()))
}

pub(crate) fn get_r0vm_path() -> PathBuf {
    std::env::var("RISC0_SERVER_PATH")
        .unwrap_or("r0vm".to_string())
        .into()
}<|MERGE_RESOLUTION|>--- conflicted
+++ resolved
@@ -145,12 +145,8 @@
     /// `prove_guest_errors` set to false.
     fn default() -> Self {
         Self {
-<<<<<<< HEAD
-            hashfn: "sha-256".to_string(),
+            hashfn: "poseidon".to_string(),
             prove_guest_errors: false,
-=======
-            hashfn: "poseidon".to_string(),
->>>>>>> e6140a07
         }
     }
 }
