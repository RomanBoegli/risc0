// Copyright 2023 RISC Zero, Inc.
//
// Licensed under the Apache License, Version 2.0 (the "License");
// you may not use this file except in compliance with the License.
// You may obtain a copy of the License at
//
//     http://www.apache.org/licenses/LICENSE-2.0
//
// Unless required by applicable law or agreed to in writing, software
// distributed under the License is distributed on an "AS IS" BASIS,
// WITHOUT WARRANTIES OR CONDITIONS OF ANY KIND, either express or implied.
// See the License for the specific language governing permissions and
// limitations under the License.

//! This module defines the [ExecutorEnv] and [ExecutorEnvBuilder].

use std::{
    cell::RefCell,
    collections::HashMap,
    io::{BufRead, BufReader, Cursor, Read, Write},
<<<<<<< HEAD
    mem,
=======
    path::PathBuf,
>>>>>>> 15d7ac49
    rc::Rc,
};

use anyhow::Result;
use bytemuck::Pod;
use bytes::Bytes;
use risc0_zkvm_platform::{self, fileno};
use serde::Serialize;

use crate::serde::to_vec;
use crate::{
    host::client::{
        exec::TraceEvent,
        posix_io::PosixIo,
        slice_io::{slice_io_from_fn, SliceIo, SliceIoTable},
    },
    Assumption,
};

/// A builder pattern used to construct an [ExecutorEnv].
#[derive(Default)]
pub struct ExecutorEnvBuilder<'a> {
    inner: ExecutorEnv<'a>,
}

/// A callback used to collect [TraceEvent]s.
pub type TraceCallback<'a> = dyn FnMut(TraceEvent) -> Result<()> + 'a;

/// Container for assumptions in the executor environment.
#[derive(Debug, Default)]
pub(crate) struct Assumptions {
    pub(crate) cached: Vec<Assumption>,
    pub(crate) accessed: Vec<Assumption>,
}

/// The [crate::Executor] is configured from this object.
///
/// The executor environment holds configuration details that inform how the
/// guest environment is set up prior to guest program execution.
#[derive(Default)]
pub struct ExecutorEnv<'a> {
    pub(crate) env_vars: HashMap<String, String>,
    pub(crate) args: Vec<String>,
    pub(crate) segment_limit_po2: Option<u32>,
    pub(crate) session_limit: Option<u64>,
    pub(crate) posix_io: Rc<RefCell<PosixIo<'a>>>,
    pub(crate) slice_io: Rc<RefCell<SliceIoTable<'a>>>,
    pub(crate) input: Vec<u8>,
    pub(crate) trace: Option<Rc<RefCell<TraceCallback<'a>>>>,
<<<<<<< HEAD
    pub(crate) assumptions: Rc<RefCell<Assumptions>>,
=======
    pub(crate) segment_path: Option<PathBuf>,
>>>>>>> 15d7ac49
}

impl<'a> ExecutorEnv<'a> {
    /// Construct a [ExecutorEnvBuilder].
    ///
    /// # Example
    ///
    /// ```
    /// use risc0_zkvm::ExecutorEnv;
    ///
    /// let env = ExecutorEnv::builder().build();
    /// ```
    pub fn builder() -> ExecutorEnvBuilder<'a> {
        ExecutorEnvBuilder::default()
    }
}

impl<'a> ExecutorEnvBuilder<'a> {
    /// Finalize this builder to construct an [ExecutorEnv].
    ///
    /// # Example
    ///
    /// ```
    /// use risc0_zkvm::ExecutorEnv;
    ///
    /// let env = ExecutorEnv::builder().build().unwrap();
    /// ```
    ///
    /// After calling `build`, the [ExecutorEnvBuilder] will be reset to
    /// default.
    pub fn build(&mut self) -> Result<ExecutorEnv<'a>> {
        let inner = mem::take(&mut self.inner);

        if !inner.input.is_empty() {
            let reader = Cursor::new(inner.input.clone());
            inner
                .posix_io
                .borrow_mut()
                .with_read_fd(fileno::STDIN, reader);
        }

        Ok(inner)
    }

    /// Set a segment limit, specified in powers of 2 cycles.
    ///
    /// Given value must be between [risc0_zkp::MIN_CYCLES_PO2] and
    /// [risc0_zkp::MAX_CYCLES_PO2] (inclusive).
    pub fn segment_limit_po2(&mut self, limit: u32) -> &mut Self {
        self.inner.segment_limit_po2 = Some(limit);
        self
    }

    /// Set a session limit, specified in number of cycles.
    ///
    /// # Example
    ///
    /// ```
    /// use risc0_zkvm::ExecutorEnv;
    ///
    /// let env = ExecutorEnv::builder()
    ///     .session_limit(Some(32 * 1024 * 1024)) // 32M cycles
    ///     .build()
    ///     .unwrap();
    /// ```
    pub fn session_limit(&mut self, limit: Option<u64>) -> &mut Self {
        self.inner.session_limit = limit;
        self
    }

    /// Add environment variables to the guest environment.
    ///
    /// # Example
    ///
    /// ```
    /// use std::collections::HashMap;
    /// use risc0_zkvm::ExecutorEnv;
    ///
    /// let mut vars = HashMap::new();
    /// vars.insert("VAR1".to_string(), "SOME_VALUE".to_string());
    /// vars.insert("VAR2".to_string(), "SOME_VALUE".to_string());
    ///
    /// let env = ExecutorEnv::builder()
    ///     .env_vars(vars)
    ///     .build()
    ///     .unwrap();
    /// ```
    pub fn env_vars(&mut self, vars: HashMap<String, String>) -> &mut Self {
        self.inner.env_vars = vars;
        self
    }

    /// Add an argument array to the guest environment.
    ///
    /// # Example
    /// ```
    /// # use risc0_zkvm::ExecutorEnv;
    ///
    /// let env = ExecutorEnv::builder()
    ///     .args(&["grep".to_string(), "-c".to_string(), "foo".to_string(), "-".to_string()])
    ///     .build()
    ///     .unwrap();
    /// ```
    pub fn args(&mut self, args: &[String]) -> &mut Self {
        self.inner.args.extend_from_slice(args);
        self
    }

    /// Add an environment variable to the guest environment.
    ///
    /// # Example
    ///
    /// ```
    /// use risc0_zkvm::ExecutorEnv;
    ///
    /// let env = ExecutorEnv::builder()
    ///     .env_var("VAR1", "SOME_VALUE")
    ///     .build()
    ///     .unwrap();
    /// ```
    pub fn env_var(&mut self, name: &str, val: &str) -> &mut Self {
        self.inner
            .env_vars
            .insert(name.to_string(), val.to_string());
        self
    }

    /// Write input data to the zkVM guest stdin.
    ///
    /// This function will serialize `data` using a zkVM-optimized codec that
    /// can be deserialized in the guest with a corresponding `env::read` with
    /// the same data type.
    ///
    /// # Example
    ///
    /// ```
    /// use risc0_zkvm::ExecutorEnv;
    /// use serde::Serialize;
    ///
    /// #[derive(Serialize)]
    /// struct Input {
    ///     a: u32,
    ///     b: u32,
    /// }
    ///
    /// let input1 = Input{ a: 1, b: 2 };
    /// let input2 = Input{ a: 3, b: 4 };
    /// let env = ExecutorEnv::builder()
    ///     .write(&input1).unwrap()
    ///     .write(&input2).unwrap()
    ///     .build()
    ///     .unwrap();
    /// ```
    pub fn write<T: Serialize>(&mut self, data: &T) -> Result<&mut Self> {
        Ok(self.write_slice(&to_vec(data)?))
    }

    /// Write input data to the zkVM guest stdin.
    ///
    /// This function writes a slice directly to the underlying buffer. A
    /// corresponding `env::read_slice` can be used within the guest to read the
    /// data.
    ///
    /// # Example
    ///
    /// ```
    /// use risc0_zkvm::ExecutorEnv;
    ///
    /// let slice1 = [0, 1, 2, 3];
    /// let slice2 = [3, 2, 1, 0];
    /// let env = ExecutorEnv::builder()
    ///     .write_slice(&slice1)
    ///     .write_slice(&slice2)
    ///     .build()
    ///     .unwrap();
    /// ```
    pub fn write_slice<T: Pod>(&mut self, slice: &[T]) -> &mut Self {
        self.inner
            .input
            .extend_from_slice(bytemuck::cast_slice(slice));
        self
    }

    /// Add a posix-style standard input.
    pub fn stdin(&mut self, reader: impl Read + 'a) -> &mut Self {
        self.read_fd(fileno::STDIN, BufReader::new(reader))
    }

    /// Add a posix-style standard output.
    pub fn stdout(&mut self, writer: impl Write + 'a) -> &mut Self {
        self.write_fd(fileno::STDOUT, writer)
    }

    /// Add a posix-style standard error.
    pub fn stderr(&mut self, writer: impl Write + 'a) -> &mut Self {
        self.write_fd(fileno::STDERR, writer)
    }

    /// Add a posix-style file descriptor for reading.
    pub fn read_fd(&mut self, fd: u32, reader: impl BufRead + 'a) -> &mut Self {
        self.inner.posix_io.borrow_mut().with_read_fd(fd, reader);
        self
    }

    /// Add a posix-style file descriptor for writing.
    pub fn write_fd(&mut self, fd: u32, writer: impl Write + 'a) -> &mut Self {
        self.inner.posix_io.borrow_mut().with_write_fd(fd, writer);
        self
    }

    /// Add a handler for simple I/O handling.
    pub fn slice_io(&mut self, channel: &str, handler: impl SliceIo + 'a) -> &mut Self {
        self.inner
            .slice_io
            .borrow_mut()
            .with_handler(channel, handler);
        self
    }

    /// Add a handler for simple I/O handling.
    pub fn io_callback<C: AsRef<str>>(
        &mut self,
        channel: C,
        callback: impl Fn(Bytes) -> Result<Bytes> + 'a,
    ) -> &mut Self {
        self.inner
            .slice_io
            .borrow_mut()
            .with_handler(channel.as_ref(), slice_io_from_fn(callback));
        self
    }

    /// Add an [Assumption] to the [ExecutorEnv] internal map of associated
    /// assumptions.
    ///
    /// During execution, when the guest calls `env::verify` or
    /// `env::verify_integrity`, this map will be searched for an
    /// [Assumption] that corresponds the verification call.
    pub fn add_assumption(&mut self, assumption: Assumption) -> &mut Self {
        self.inner.assumptions.borrow_mut().cached.push(assumption);
        self
    }

    /// Add a callback handler for raw trace messages.
    pub fn trace_callback(
        &mut self,
        callback: impl FnMut(TraceEvent) -> Result<()> + 'a,
    ) -> &mut Self {
        self.inner.trace = Some(Rc::new(RefCell::new(callback)));
        self
    }
}<|MERGE_RESOLUTION|>--- conflicted
+++ resolved
@@ -18,11 +18,8 @@
     cell::RefCell,
     collections::HashMap,
     io::{BufRead, BufReader, Cursor, Read, Write},
-<<<<<<< HEAD
     mem,
-=======
     path::PathBuf,
->>>>>>> 15d7ac49
     rc::Rc,
 };
 
@@ -72,11 +69,8 @@
     pub(crate) slice_io: Rc<RefCell<SliceIoTable<'a>>>,
     pub(crate) input: Vec<u8>,
     pub(crate) trace: Option<Rc<RefCell<TraceCallback<'a>>>>,
-<<<<<<< HEAD
     pub(crate) assumptions: Rc<RefCell<Assumptions>>,
-=======
     pub(crate) segment_path: Option<PathBuf>,
->>>>>>> 15d7ac49
 }
 
 impl<'a> ExecutorEnv<'a> {
