--- conflicted
+++ resolved
@@ -51,13 +51,8 @@
         client::exec::TraceEvent,
         server::opcode::{MajorType, OpCode},
     },
-<<<<<<< HEAD
     sha::Digest,
     ExecutorEnv, ExitCode, Loader, Segment, SegmentRef, Session, SimpleSegmentRef,
-=======
-    ExecutorEnv, FaultCheckMonitor, Loader, Segment, SegmentRef, Session, SimpleSegmentRef,
-    FAULT_CHECKER_ELF,
->>>>>>> e6140a07
 };
 
 /// The number of cycles required to compress a SHA-256 block.
@@ -322,31 +317,7 @@
         ))
     }
 
-<<<<<<< HEAD
     fn split(&mut self, pre_image: Option<Box<MemoryImage>>) -> Result<()> {
-=======
-    fn run_fault_checker(&mut self) -> Result<Session> {
-        let fault_monitor = FaultCheckMonitor {
-            pc: self.pc,
-            insn: self.monitor.load_u32(self.pc)?,
-            regs: self.monitor.load_registers(),
-            post_id: self.monitor.build_image(self.pc).compute_id(),
-        };
-        let env = ExecutorEnv::builder().write(&fault_monitor)?.build()?;
-
-        let mut exec = self::ExecutorImpl::from_elf(env, FAULT_CHECKER_ELF).unwrap();
-        let session = exec.run_guest_only()?;
-        if session.exit_code != ExitCode::Halted(0) {
-            bail!(
-                "Fault checker returned with exit code: {:?}. Expected `ExitCode::Halted(0)` from fault checker",
-                session.exit_code
-            );
-        }
-        Ok(session)
-    }
-
-    fn split(&mut self, pre_image: MemoryImage) -> Result<()> {
->>>>>>> e6140a07
         self.pre_image = pre_image;
         self.body_cycles = 0;
         self.split_insn = None;
