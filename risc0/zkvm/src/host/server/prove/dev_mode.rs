// Copyright 2023 RISC Zero, Inc.
//
// Licensed under the Apache License, Version 2.0 (the "License");
// you may not use this file except in compliance with the License.
// You may obtain a copy of the License at
//
//     http://www.apache.org/licenses/LICENSE-2.0
//
// Unless required by applicable law or agreed to in writing, software
// distributed under the License is distributed on an "AS IS" BASIS,
// WITHOUT WARRANTIES OR CONDITIONS OF ANY KIND, either express or implied.
// See the License for the specific language governing permissions and
// limitations under the License.

use anyhow::{bail, Result};

use crate::{
    host::receipt::{InnerReceipt, SegmentReceipt, SuccinctReceipt},
    ProverServer, Receipt, Segment, Session, VerifierContext,
};

/// An implementation of a [ProverServer] for development and testing purposes.
///
/// This DevModeProver does not produce an actual proof.
/// Instead, the guest code is executed and a fake receipt is returned with
/// accurate journal contents but no cryptographic information.
/// Because the receipt is fake, a verifier can only "verify" this receipt
/// if dev mode is turned on; verification will otherwise fail.
///
/// CONVENIENT, BUT NOT MEANT FOR PRODUCTION
/// Dev mode supports rapid development by allowing the developer to quickly
/// iterate on code without being forced to wait for proving to complete.
/// However, it must not be used in production as it provides no security
/// whatsoever.
///
/// How to enable and disable dev mode:
/// Dev mode is only used when the environment variable `RISC0_DEV_MODE` is set.
/// It can be fully disabled at compile time, regardless of environment
/// variables, by setting the feature flag `disable-dev-mode` on the
/// `risc0_zkvm` crate.
pub struct DevModeProver;

impl ProverServer for DevModeProver {
    fn prove_session(&self, _ctx: &VerifierContext, session: &Session) -> Result<Receipt> {
        eprintln!(
            "WARNING: Proving in dev mode does not generate a valid receipt. \
            Receipts generated from this process are invalid and should never be used in production."
        );

        if cfg!(feature = "disable-dev-mode") {
            bail!(
                "zkVM: dev mode is disabled. Unset RISC0_DEV_MODE environment variable to produce valid proofs"
            )
        }

<<<<<<< HEAD
        let metadata = session.get_metadata()?;
        Ok(Receipt::new(
            InnerReceipt::Fake { metadata },
            session.journal.clone().unwrap_or_default(),
=======
        Ok(Receipt::new(
            InnerReceipt::Fake,
            session.journal.bytes.clone(),
>>>>>>> aa2c8025
        ))
    }

    fn prove_segment(&self, _ctx: &VerifierContext, _segment: &Segment) -> Result<SegmentReceipt> {
        unimplemented!("This is unsupported for dev mode.")
    }

    fn get_peak_memory_usage(&self) -> usize {
        0
    }

    fn lift(&self, _receipt: &SegmentReceipt) -> Result<SuccinctReceipt> {
        unimplemented!("This is unsupported for dev mode.")
    }

    fn join(&self, _a: &SuccinctReceipt, _b: &SuccinctReceipt) -> Result<SuccinctReceipt> {
        unimplemented!("This is unsupported for dev mode.")
    }

    fn identity_p254(&self, _a: &SuccinctReceipt) -> Result<SuccinctReceipt> {
        unimplemented!("This is unsupported for dev mode.")
    }
}<|MERGE_RESOLUTION|>--- conflicted
+++ resolved
@@ -53,16 +53,10 @@
             )
         }
 
-<<<<<<< HEAD
         let metadata = session.get_metadata()?;
         Ok(Receipt::new(
             InnerReceipt::Fake { metadata },
-            session.journal.clone().unwrap_or_default(),
-=======
-        Ok(Receipt::new(
-            InnerReceipt::Fake,
-            session.journal.bytes.clone(),
->>>>>>> aa2c8025
+            session.journal.clone().unwrap_or_default().bytes,
         ))
     }
 
