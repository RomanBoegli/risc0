--- conflicted
+++ resolved
@@ -24,17 +24,12 @@
 };
 use crate::{
     get_version,
-<<<<<<< HEAD
     host::{
         api::SegmentInfo,
         client::prove::get_r0vm_path,
         receipt::{SegmentReceipt, SuccinctReceipt},
     },
-    ExecutorEnv, ProverOpts, Receipt,
-=======
-    host::{api::SegmentInfo, client::prove::get_r0vm_path, recursion::SuccinctReceipt},
-    ExecutorEnv, Journal, ProverOpts, Receipt, SegmentReceipt,
->>>>>>> aa2c8025
+    ExecutorEnv, Journal, ProverOpts, Receipt,
 };
 
 /// A client implementation for interacting with a zkVM server.
