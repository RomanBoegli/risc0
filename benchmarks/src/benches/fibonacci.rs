// Copyright 2023 RISC Zero, Inc.
//
// Licensed under the Apache License, Version 2.0 (the "License");
// you may not use this file except in compliance with the License.
// You may obtain a copy of the License at
//
//     http://www.apache.org/licenses/LICENSE-2.0
//
// Unless required by applicable law or agreed to in writing, software
// distributed under the License is distributed on an "AS IS" BASIS,
// WITHOUT WARRANTIES OR CONDITIONS OF ANY KIND, either express or implied.
// See the License for the specific language governing permissions and
// limitations under the License.

use std::time::{Instant, Duration};

<<<<<<< HEAD
use byteorder::{ByteOrder, LittleEndian};
use risc0_zkvm::{sha::DIGEST_WORDS, ExecutorEnv, ExecutorImpl, MemoryImage, Receipt, Session};
=======
use risc0_zkvm::{ExecutorEnv, ExitCode, MemoryImage, Receipt, Session};
>>>>>>> 9034e2d5

use crate::{get_cycles, get_image, Benchmark};

pub struct Job {
    pub spec: u32,
    pub image: MemoryImage,
    pub session: Option<Session>,
}

<<<<<<< HEAD
pub fn new_jobs() -> Vec<<Job as Benchmark>::Spec> {
    vec![10, 1000, 10000]
}

const METHOD_ID: [u32; DIGEST_WORDS] = risc0_benchmark_methods::FIBONACCI_ID;
const METHOD_PATH: &'static str = risc0_benchmark_methods::FIBONACCI_PATH;

impl Benchmark for Job {
=======
pub fn new_jobs() -> Vec<<Job<'static> as Benchmark>::Spec> {
    vec![10, 50, 90]
}

impl Benchmark for Job<'_> {
>>>>>>> 9034e2d5
    const NAME: &'static str = "fibonacci";
    type Spec = u32;
    type ComputeOut = u64;
    type ProofType = Receipt;

    fn job_size(spec: &Self::Spec) -> u32 {
        *spec
    }

    fn output_size_bytes(_output: &Self::ComputeOut, proof: &Self::ProofType) -> u32 {
        proof.journal.bytes.len() as u32
    }

    fn proof_size_bytes(proof: &Self::ProofType) -> u32 {
        (proof
            .inner
            .composite()
            .unwrap()
            .segments
            .iter()
            .fold(0, |acc, segment| acc + segment.get_seal_bytes().len())) as u32
    }

    fn new(spec: Self::Spec) -> Self {
<<<<<<< HEAD
        let image = get_image(METHOD_PATH);
        let session = None;
=======
        let image = get_image(risc0_benchmark_methods::FIBONACCI_PATH);

        let env = ExecutorEnv::builder()
            .write(&spec)
            .unwrap()
            .build()
            .unwrap();

        let session = Session::new(vec![], vec![], ExitCode::Halted(0));
>>>>>>> 9034e2d5

        Job {
            spec,
            image,
            session,
        }
    }

    fn spec(&self) -> &Self::Spec {
        &self.spec
    }

    fn host_compute(&mut self) -> Option<Self::ComputeOut> {
        let (mut a, mut b) = (0, 1);
        for _ in 0..self.spec {
            let c = a;
            a = b;
            b += c;
        }
        Some(a)
    }

    fn exec_compute(&mut self) -> (u32, u32, Duration) {
       let env = ExecutorEnv::builder()
            .write(&self.spec)
            .unwrap()
            .build()
            .unwrap();
        let mut exec = ExecutorImpl::new(env, self.image.clone()).unwrap();
        let start = Instant::now();
        let session = exec.run().unwrap();
        let elapsed = start.elapsed();
        let segments = session.resolve().unwrap();
        let (exec_cycles, prove_cycles) = get_cycles(segments);
        self.session = Some(session);
        (prove_cycles as u32, exec_cycles as u32, elapsed)
    }

    fn guest_compute(&mut self) -> (Self::ComputeOut, Self::ProofType) {
<<<<<<< HEAD
        let receipt = self.session.as_ref().unwrap().prove().expect("receipt");
        let result = LittleEndian::read_u64(&receipt.journal);
=======
        let receipt = self.session.prove().expect("receipt");
        let result = receipt.journal.decode().unwrap();
>>>>>>> 9034e2d5
        (result, receipt)
    }

    fn verify_proof(&self, _output: &Self::ComputeOut, proof: &Self::ProofType) -> bool {
        let result = proof.verify(risc0_benchmark_methods::FIBONACCI_ID);

        match result {
            Ok(_) => true,
            Err(err) => {
                println!("{}", err);
                false
            }
        }
    }
}<|MERGE_RESOLUTION|>--- conflicted
+++ resolved
@@ -14,12 +14,8 @@
 
 use std::time::{Instant, Duration};
 
-<<<<<<< HEAD
 use byteorder::{ByteOrder, LittleEndian};
 use risc0_zkvm::{sha::DIGEST_WORDS, ExecutorEnv, ExecutorImpl, MemoryImage, Receipt, Session};
-=======
-use risc0_zkvm::{ExecutorEnv, ExitCode, MemoryImage, Receipt, Session};
->>>>>>> 9034e2d5
 
 use crate::{get_cycles, get_image, Benchmark};
 
@@ -29,22 +25,14 @@
     pub session: Option<Session>,
 }
 
-<<<<<<< HEAD
 pub fn new_jobs() -> Vec<<Job as Benchmark>::Spec> {
-    vec![10, 1000, 10000]
+    vec![10, 50, 90]
 }
 
 const METHOD_ID: [u32; DIGEST_WORDS] = risc0_benchmark_methods::FIBONACCI_ID;
 const METHOD_PATH: &'static str = risc0_benchmark_methods::FIBONACCI_PATH;
 
 impl Benchmark for Job {
-=======
-pub fn new_jobs() -> Vec<<Job<'static> as Benchmark>::Spec> {
-    vec![10, 50, 90]
-}
-
-impl Benchmark for Job<'_> {
->>>>>>> 9034e2d5
     const NAME: &'static str = "fibonacci";
     type Spec = u32;
     type ComputeOut = u64;
@@ -69,20 +57,8 @@
     }
 
     fn new(spec: Self::Spec) -> Self {
-<<<<<<< HEAD
         let image = get_image(METHOD_PATH);
         let session = None;
-=======
-        let image = get_image(risc0_benchmark_methods::FIBONACCI_PATH);
-
-        let env = ExecutorEnv::builder()
-            .write(&spec)
-            .unwrap()
-            .build()
-            .unwrap();
-
-        let session = Session::new(vec![], vec![], ExitCode::Halted(0));
->>>>>>> 9034e2d5
 
         Job {
             spec,
@@ -122,13 +98,8 @@
     }
 
     fn guest_compute(&mut self) -> (Self::ComputeOut, Self::ProofType) {
-<<<<<<< HEAD
         let receipt = self.session.as_ref().unwrap().prove().expect("receipt");
-        let result = LittleEndian::read_u64(&receipt.journal);
-=======
-        let receipt = self.session.prove().expect("receipt");
         let result = receipt.journal.decode().unwrap();
->>>>>>> 9034e2d5
         (result, receipt)
     }
 
