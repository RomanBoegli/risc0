// Copyright 2023 RISC Zero, Inc.
//
// Licensed under the Apache License, Version 2.0 (the "License");
// you may not use this file except in compliance with the License.
// You may obtain a copy of the License at
//
//     http://www.apache.org/licenses/LICENSE-2.0
//
// Unless required by applicable law or agreed to in writing, software
// distributed under the License is distributed on an "AS IS" BASIS,
// WITHOUT WARRANTIES OR CONDITIONS OF ANY KIND, either express or implied.
// See the License for the specific language governing permissions and
// limitations under the License.

use std::time::{Duration, Instant};

<<<<<<< HEAD
use risc0_zkvm::{sha::DIGEST_WORDS, ExecutorEnv, ExecutorImpl, MemoryImage, Receipt, Session};
=======
use risc0_zkvm::{sha::DIGEST_WORDS, ExecutorEnv, ExitCode, MemoryImage, Receipt, Session};
>>>>>>> 039d26b5

use crate::{get_cycles, get_image, Benchmark};

pub struct Job {
    pub spec: u32,
    pub image: MemoryImage,
    pub session: Option<Session>,
}

pub fn new_jobs() -> Vec<<Job as Benchmark>::Spec> {
    vec![10, 50, 90]
}

const METHOD_ID: [u32; DIGEST_WORDS] = risc0_benchmark_methods::FIBONACCI_ID;
const METHOD_PATH: &'static str = risc0_benchmark_methods::FIBONACCI_PATH;

<<<<<<< HEAD
impl Benchmark for Job {
=======
impl Benchmark for Job<'_> {
>>>>>>> 039d26b5
    const NAME: &'static str = "fibonacci";
    type Spec = u32;
    type ComputeOut = u64;
    type ProofType = Receipt;

    fn job_size(spec: &Self::Spec) -> u32 {
        *spec
    }

    fn output_size_bytes(_output: &Self::ComputeOut, proof: &Self::ProofType) -> u32 {
        proof.journal.bytes.len() as u32
    }

    fn proof_size_bytes(proof: &Self::ProofType) -> u32 {
        (proof
            .inner
            .composite()
            .unwrap()
            .segments
            .iter()
            .fold(0, |acc, segment| acc + segment.get_seal_bytes().len())) as u32
    }

    fn new(spec: Self::Spec) -> Self {
        let image = get_image(METHOD_PATH);
<<<<<<< HEAD
        let session = None;
=======

        let env = ExecutorEnv::builder()
            .write(&spec)
            .unwrap()
            .build()
            .unwrap();

        let session = Session::new(vec![], vec![], ExitCode::Halted(0));
>>>>>>> 039d26b5

        Job {
            spec,
            image,
            session,
        }
    }

    fn spec(&self) -> &Self::Spec {
        &self.spec
    }

    fn host_compute(&mut self) -> Option<Self::ComputeOut> {
        let (mut a, mut b) = (0, 1);
        for _ in 0..self.spec {
            let c = a;
            a = b;
            b += c;
        }
        Some(a)
    }

    fn exec_compute(&mut self) -> (u32, u32, Duration) {
        let env = ExecutorEnv::builder()
            .write(&self.spec)
            .unwrap()
            .build()
            .unwrap();
        let mut exec = ExecutorImpl::new(env, self.image.clone()).unwrap();
        let start = Instant::now();
        let session = exec.run().unwrap();
        let elapsed = start.elapsed();
        let segments = session.resolve().unwrap();
        let (exec_cycles, prove_cycles) = get_cycles(segments);
        self.session = Some(session);
        (prove_cycles as u32, exec_cycles as u32, elapsed)
    }

    fn guest_compute(&mut self) -> (Self::ComputeOut, Self::ProofType) {
        let receipt = self.session.as_ref().unwrap().prove().expect("receipt");
        let result = receipt.journal.decode().unwrap();
        (result, receipt)
    }

    fn verify_proof(&self, _output: &Self::ComputeOut, proof: &Self::ProofType) -> bool {
        let result = proof.verify(METHOD_ID);

        match result {
            Ok(_) => true,
            Err(err) => {
                println!("{}", err);
                false
            }
        }
    }
}<|MERGE_RESOLUTION|>--- conflicted
+++ resolved
@@ -14,11 +14,7 @@
 
 use std::time::{Duration, Instant};
 
-<<<<<<< HEAD
 use risc0_zkvm::{sha::DIGEST_WORDS, ExecutorEnv, ExecutorImpl, MemoryImage, Receipt, Session};
-=======
-use risc0_zkvm::{sha::DIGEST_WORDS, ExecutorEnv, ExitCode, MemoryImage, Receipt, Session};
->>>>>>> 039d26b5
 
 use crate::{get_cycles, get_image, Benchmark};
 
@@ -35,11 +31,7 @@
 const METHOD_ID: [u32; DIGEST_WORDS] = risc0_benchmark_methods::FIBONACCI_ID;
 const METHOD_PATH: &'static str = risc0_benchmark_methods::FIBONACCI_PATH;
 
-<<<<<<< HEAD
 impl Benchmark for Job {
-=======
-impl Benchmark for Job<'_> {
->>>>>>> 039d26b5
     const NAME: &'static str = "fibonacci";
     type Spec = u32;
     type ComputeOut = u64;
@@ -65,18 +57,7 @@
 
     fn new(spec: Self::Spec) -> Self {
         let image = get_image(METHOD_PATH);
-<<<<<<< HEAD
         let session = None;
-=======
-
-        let env = ExecutorEnv::builder()
-            .write(&spec)
-            .unwrap()
-            .build()
-            .unwrap();
-
-        let session = Session::new(vec![], vec![], ExitCode::Halted(0));
->>>>>>> 039d26b5
 
         Job {
             spec,
@@ -123,6 +104,7 @@
 
     fn verify_proof(&self, _output: &Self::ComputeOut, proof: &Self::ProofType) -> bool {
         let result = proof.verify(METHOD_ID);
+        let result = proof.verify(METHOD_ID);
 
         match result {
             Ok(_) => true,
