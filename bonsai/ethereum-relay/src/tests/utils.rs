// Copyright 2023 RISC Zero, Inc.
//
// Licensed under the Apache License, Version 2.0 (the "License");
// you may not use this file except in compliance with the License.
// You may obtain a copy of the License at
//
//     http://www.apache.org/licenses/LICENSE-2.0
//
// Unless required by applicable law or agreed to in writing, software
// distributed under the License is distributed on an "AS IS" BASIS,
// WITHOUT WARRANTIES OR CONDITIONS OF ANY KIND, either express or implied.
// See the License for the specific language governing permissions and
// limitations under the License.

#[cfg(test)]
pub(crate) mod tests {
    use bonsai_ethereum_contracts::i_bonsai_relay::CallbackRequestFilter;
    use bonsai_sdk::alpha::{
        responses::{CreateSessRes, Groth16Seal, SessionStatusRes, SnarkReceipt, SnarkStatusRes},
        SessionId,
    };
    use ethers::types::{Address, Bytes, H256};
<<<<<<< HEAD
    use risc0_zkvm::{receipt_metadata::MaybePruned, sha::Digest, ExitCode, ReceiptMetadata};
    use risc0_zkvm::{InnerReceipt, Receipt};
=======
    use risc0_zkvm::{InnerReceipt, Journal, Receipt};
>>>>>>> aa2c8025
    use uuid::Uuid;
    use wiremock::{
        matchers::{method, path},
        Mock, MockServer, ResponseTemplate,
    };

    use crate::downloader::event_processor::EventProcessor;

    pub(crate) async fn get_test_bonsai_server() -> (SessionId, MockServer) {
        // Mock API server
        let server = MockServer::start().await;

        let receipt_id = Uuid::new_v4();

        // Mock receipt response
        let status_response = SessionStatusRes {
            status: "SUCCEEDED".to_string(),
            receipt_url: Some(format!("{}/fake/receipt/path", server.uri())),
            error_msg: None,
            state: None,
        };

        let receipt_data_response = Receipt {
<<<<<<< HEAD
            journal: vec![],
            inner: InnerReceipt::Fake {
                metadata: ReceiptMetadata {
                    pre: MaybePruned::Pruned(Digest::ZERO),
                    post: MaybePruned::Pruned(Digest::ZERO),
                    exit_code: ExitCode::Halted(0),
                    input: Digest::ZERO,
                    output: None.into(),
                },
            },
=======
            journal: Journal::new(vec![]),
            inner: InnerReceipt::Fake,
>>>>>>> aa2c8025
        };

        let create_snark_res = CreateSessRes {
            uuid: receipt_id.to_string(),
        };
        let zeroes = vec![0x0];
        let a = vec![zeroes.clone(), zeroes.clone()];
        let b = vec![
            vec![zeroes.clone(), zeroes.clone()],
            vec![zeroes.clone(), zeroes.clone()],
        ];
        let c = vec![zeroes.clone(), zeroes.clone()];
        let public = vec![
            zeroes.clone(),
            zeroes.clone(),
            zeroes.clone(),
            zeroes.clone(),
        ];
        let dummy_snark = Some(SnarkReceipt {
            snark: Groth16Seal { a, b, c, public },
            post_state_digest: vec![],
            journal: vec![],
        });
        let snark_status_res = SnarkStatusRes {
            status: "SUCCEEDED".to_string(),
            output: dummy_snark,
            error_msg: None,
        };

        Mock::given(method("POST"))
            .and(path(format!("inputs/upload")))
            .respond_with(ResponseTemplate::new(200).set_body_json(&receipt_id))
            .mount(&server)
            .await;

        Mock::given(method("GET"))
            .and(path(format!("sessions/status/{receipt_id}")))
            .respond_with(ResponseTemplate::new(200).set_body_json(&status_response))
            .mount(&server)
            .await;

        Mock::given(method("POST"))
            .and(path(format!("snark/create")))
            .respond_with(ResponseTemplate::new(200).set_body_json(&create_snark_res))
            .mount(&server)
            .await;

        Mock::given(method("GET"))
            .and(path(format!("snark/status/{receipt_id}")))
            .respond_with(ResponseTemplate::new(200).set_body_json(&snark_status_res))
            .mount(&server)
            .await;

        Mock::given(method("GET"))
            .and(path(format!("fake/receipt/path")))
            .respond_with(
                ResponseTemplate::new(200)
                    .set_body_bytes(bincode::serialize(&receipt_data_response).unwrap()),
            )
            .mount(&server)
            .await;

        (SessionId::new(receipt_id.to_string()), server)
    }

    pub(crate) struct TestAddressTopicCallbackProofRequestProcessor {
        pub expected_account: Address,
        pub expected_image_id: H256,
        pub expected_input: Bytes,
        pub expected_callback_contract: Address,
    }

    #[async_trait::async_trait]
    impl EventProcessor for TestAddressTopicCallbackProofRequestProcessor {
        type Event = CallbackRequestFilter;

        async fn process_event(
            &self,
            event: CallbackRequestFilter,
        ) -> Result<SessionId, crate::api::error::Error> {
            assert_eq!(event.account, self.expected_account);
            assert_eq!(H256::from(event.image_id), self.expected_image_id);
            assert_eq!(event.input, self.expected_input);
            assert_eq!(event.callback_contract, self.expected_callback_contract);

            // Throwing an error signals for the runner loop to stop.
            Err(anyhow::anyhow!("terminate success").into())
        }
    }
}<|MERGE_RESOLUTION|>--- conflicted
+++ resolved
@@ -20,12 +20,8 @@
         SessionId,
     };
     use ethers::types::{Address, Bytes, H256};
-<<<<<<< HEAD
     use risc0_zkvm::{receipt_metadata::MaybePruned, sha::Digest, ExitCode, ReceiptMetadata};
-    use risc0_zkvm::{InnerReceipt, Receipt};
-=======
     use risc0_zkvm::{InnerReceipt, Journal, Receipt};
->>>>>>> aa2c8025
     use uuid::Uuid;
     use wiremock::{
         matchers::{method, path},
@@ -49,8 +45,7 @@
         };
 
         let receipt_data_response = Receipt {
-<<<<<<< HEAD
-            journal: vec![],
+            journal: Journal::new(vec![]),
             inner: InnerReceipt::Fake {
                 metadata: ReceiptMetadata {
                     pre: MaybePruned::Pruned(Digest::ZERO),
@@ -60,10 +55,6 @@
                     output: None.into(),
                 },
             },
-=======
-            journal: Journal::new(vec![]),
-            inner: InnerReceipt::Fake,
->>>>>>> aa2c8025
         };
 
         let create_snark_res = CreateSessRes {
